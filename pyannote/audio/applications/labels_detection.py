#!/usr/bin/env python
# encoding: utf-8

# The MIT License (MIT)

# Copyright (c) 2017-2019 CNRS

# Permission is hereby granted, free of charge, to any person obtaining a copy
# of this software and associated documentation files (the "Software"), to deal
# in the Software without restriction, including without limitation the rights
# to use, copy, modify, merge, publish, distribute, sublicense, and/or sell
# copies of the Software, and to permit persons to whom the Software is
# furnished to do so, subject to the following conditions:

# The above copyright notice and this permission notice shall be included in
# all copies or substantial portions of the Software.

# THE SOFTWARE IS PROVIDED "AS IS", WITHOUT WARRANTY OF ANY KIND, EXPRESS OR
# IMPLIED, INCLUDING BUT NOT LIMITED TO THE WARRANTIES OF MERCHANTABILITY,
# FITNESS FOR A PARTICULAR PURPOSE AND NONINFRINGEMENT. IN NO EVENT SHALL THE
# AUTHORS OR COPYRIGHT HOLDERS BE LIABLE FOR ANY CLAIM, DAMAGES OR OTHER
# LIABILITY, WHETHER IN AN ACTION OF CONTRACT, TORT OR OTHERWISE, ARISING FROM,
# OUT OF OR IN CONNECTION WITH THE SOFTWARE OR THE USE OR OTHER DEALINGS IN THE
# SOFTWARE.

# AUTHORS
# Marvin LAVECHIN - marvinlavechin@gmail.com


import multiprocessing
from functools import partial
from pathlib import Path
from typing import Optional, Union

import numpy as np
import scipy.optimize
import torch
import yaml
from pyannote.audio.applications.base import create_zip
from pyannote.audio.features import Precomputed
from pyannote.audio.features import Pretrained
from pyannote.audio.features.utils import get_audio_duration
from pyannote.audio.features.wrapper import Wrapper
from pyannote.audio.labeling.tasks import MultilabelDetection as MultilabelTask
from pyannote.audio.pipeline import MultilabelDetection \
    as MultilabelDetectionPipeline
from pyannote.audio.pipeline.labels_detection import mask_features
from pyannote.database import FileFinder
from pyannote.database import get_annotated
from pyannote.database import get_protocol
from pyannote.metrics.detection import DetectionRecall
from pyannote.metrics.detection import DetectionPrecision
from pyannote.metrics.detection import DetectionPrecisionRecallFMeasure
from pyannote.metrics.detection import DetectionErrorRate
from sortedcontainers import SortedDict
from torch.utils.tensorboard import SummaryWriter
from tqdm import tqdm
from typing_extensions import Literal

from .base_labeling import BaseLabeling


class MultilabelDetection(BaseLabeling):

    Pipeline = MultilabelDetectionPipeline

    def validate_helper_func(self, current_file, pipeline=None, metric=None, precision=None, recall=None, label=None):

        # Get to know how to derive the considered label
        if label in self.task_.labels_spec["regular"]:
            derivation_type = "regular"
        elif label in self.task_.labels_spec["union"]:
            derivation_type = "union"
        elif label in self.task_.labels_spec["intersection"]:
            derivation_type = "intersection"
        else:
            raise ValueError("%s not found in training labels : %s"
                             % (label, self.task_.label_names))

        if derivation_type == "regular":
            reference = current_file["annotation"].subset([label])
        else:
            reference = MultilabelTask.derives_label(current_file["annotation"],
                                                     derivation_type=derivation_type,
                                                     meta_label=label,
                                                     regular_labels=self.task_.labels_spec[derivation_type][label])

        uem = get_annotated(current_file)
        hypothesis = pipeline(current_file)
        if precision is not None:
            p = precision(reference, hypothesis, uem=uem)
            r = recall(reference, hypothesis, uem=uem)
            return p, r
        else:
            if type(metric) is list:
                values = []
                for m in metric:
                    values.append(m(reference, hypothesis, uem=uem))
                return values
            return metric(reference, hypothesis, uem=uem)

    def validation_criterion(self, protocol, precision=None, **kwargs):
        if precision:
            return f'recall@{100 * precision:.2f}precision'
        else:
            return f'average_detection_fscore'

    def compute_metrics(self, pipeline, considered_label, validation_data, n_jobs=1):
        fscore_metric = DetectionPrecisionRecallFMeasure(collar=0.0,
                                                         skip_overlap=False,
                                                         parallel=True)
        der_metric = DetectionErrorRate(collar=0.0,
                                        skip_overlap=False,
                                        parallel=True)

        validate = partial(self.validate_helper_func,
                           pipeline=pipeline,
                           metric=[fscore_metric, der_metric],
                           label=considered_label,
                           precision=None)
        if n_jobs > 1:
            _ = self.pool_.map(validate, validation_data)
        else:
            for file in validation_data:
                _ = validate(file)

        metric_dict = {}
        precision, recall, fscore = fscore_metric.compute_metrics()
        metric_dict['precision'] = precision
        metric_dict['recall'] = recall
        metric_dict['fscore'] = fscore
        metric_dict['der'] = der_metric.compute_metric(der_metric.accumulated_)
        return metric_dict
        
    def find_best_threshold(self, label_names, considered_label, validation_data, n_jobs, precision):
        pipeline = self.Pipeline(scores="@scores",
                                 fscore=True,
                                 label_list=label_names,
                                 considered_label=considered_label)

        def fun(threshold, considered_label, return_all_metrics=False):
            pipeline.instantiate({'onset': threshold,
                                    'offset': threshold,
                                    'min_duration_on': 0.100,
                                    'min_duration_off': 0.100,
                                    'pad_onset': 0.,
                                    'pad_offset': 0.})
            metric = pipeline.get_metric(parallel=True)
            validate = partial(self.validate_helper_func,
                               pipeline=pipeline,
                               metric=metric,
                               label=considered_label,
                               precision=precision)
            if n_jobs > 1:
                _ = self.pool_.map(validate, validation_data)
            else:
                for file in validation_data:
                    _ = validate(file)

            if return_all_metrics:
                return metric.compute_metrics()
            else:
                return 1. - abs(metric)

        res = scipy.optimize.minimize_scalar(
            fun, bounds=(0., 1.), method='bounded', options={'maxiter': 10}, args=considered_label)

        threshold = res.x.item()
        result = {}
        result['pipeline'] = pipeline.instantiate({'onset': threshold,
                                                    'offset': threshold,
                                                    'min_duration_on': 0.100,
                                                    'min_duration_off': 0.100,
                                                    'pad_onset': 0.,
                                                    'pad_offset': 0.})
        result['metric'] = 'detection_fscore'
        result['value'] = float(1.-res.fun)

        metric_dict = self.compute_metrics(result['pipeline'],
                                           considered_label,
                                           validation_data,
                                           n_jobs)
        for name, value in metric_dict.items():
            result[name] = value

        return result, metric_dict


    def validate_epoch(self,
                       epoch,
                       validation_data,
                       device=None,
                       batch_size=32,
                       n_jobs=1,
                       duration=None,
                       step=0.25,
                       precision=None,
                       **kwargs):

        target_precision = precision
        label_names = self.task_.label_names

        # compute (and store) SAD scores
        pretrained = Pretrained(validate_dir=self.validate_dir_,
                                epoch=epoch,
                                duration=duration,
                                step=step,
                                batch_size=batch_size,
                                device=device)

        for current_file in validation_data:
            # Get N scores per frame such as returned by the pretrained model
            current_file['scores'] = pretrained(current_file)

        if target_precision:
            result = {'metric': self.validation_criterion(None, precision=precision),
                      'minimize': False,
                      'labels': label_names}
            aggregated_metric = 0

            for considered_label in label_names:

                lower_alpha = 0.
                upper_alpha = 1.
                best_alpha = .5 * (lower_alpha + upper_alpha)
                best_recall = 0.
                pipeline = self.Pipeline(scores="@scores",
                                         label_list=label_names,
                                         considered_label=considered_label,
                                         precision=precision)

                # dichotomic search to find threshold that maximizes recall
                # while having at least `target_precision`

                for _ in range(10):

                    current_alpha = .5 * (lower_alpha + upper_alpha)
                    pipeline.instantiate({'onset':  current_alpha,
                                          'offset':  current_alpha,
                                          'min_duration_on':  0.,
                                          'min_duration_off':  0.,
                                          'pad_onset':  0.,
                                          'pad_offset':  0.})

                    _precision = DetectionPrecision(parallel=True)
                    _recall = DetectionRecall(parallel=True)

                    validate = partial(self.validate_helper_func,
                                       pipeline=pipeline,
                                       precision=_precision,
                                       recall=_recall,
                                       label=considered_label)
                    if n_jobs > 1:
                        _ = self.pool_.map(validate, validation_data)
                    else:
                        for file in validation_data:
                            _ = validate(file)

                    _precision = abs(_precision)
                    _recall = abs(_recall)

                    if _precision < target_precision:
                        # precision is not high enough:  try higher thresholds
                        lower_alpha = current_alpha
                    else:
                        upper_alpha = current_alpha
                        if _recall > best_recall:
                            best_recall = _recall
                            best_alpha = current_alpha

                result[considered_label] = {}
                result[considered_label]['pipeline'] = pipeline.instantiate({'onset': best_alpha,
                                                                             'offset': best_alpha,
                                                                             'min_duration_on': 0.100,
                                                                             'min_duration_off': 0.100,
                                                                             'pad_onset': 0.,
                                                                             'pad_offset': 0.})
                result[considered_label]['minimize'] = False
                result[considered_label]['metric'] = f'recall@{target_precision:.2f}precision'
                result[considered_label]['value'] = best_recall
                aggregated_metric += result[considered_label]['value']

            aggregated_metric /= len(label_names)
            result['value'] = aggregated_metric

            return result
        else:
            # Detection Error Rate or Fscore validation
            result = {'metric': self.validation_criterion(None),
                      'minimize': False,
                      'labels': label_names}

            # Find best thresholds for the different labels
            # SPEECH
            aggregated_metric = 0
            considered_label = 'SPEECH'
            res, _ = self.find_best_threshold(label_names,
                                           considered_label,
                                           validation_data,
                                           n_jobs,
                                           precision)
            result[considered_label] = res
            aggregated_metric += res['value']
            # Suppress everything outside the SPEECH hypothesis
            for current_file in validation_data:
                speech_hypothesis = result['SPEECH']['pipeline'](current_file)
                mask_features(current_file['scores'].data,
                              current_file['scores'].sliding_window.step,
                              speech_hypothesis)

<<<<<<< HEAD
            # MAL, FEM, ACHI
            for considered_label in ['MAL', 'FEM', 'ACHI']:
                res, metric_dict = self.find_best_threshold(label_names, considered_label, validation_data, n_jobs, precision)
                result[considered_label] = res
                if considered_label != 'ACHI': #don't count ACHI for the aggregation in order not to artificially give more value to childrens classes than to mal/fem classes
                    aggregated_metric += res['value']
            
            # suppress everything outside ACHI hypothesis
            for current_file in validation_data:
                achi_hypothesis = result['ACHI']['pipeline'](current_file)
                mask_features(current_file['scores'].data,
                              current_file['scores'].sliding_window.step,
                              achi_hypothesis)
            
            # KCHI, CHI
            for considered_label in ['KCHI', 'CHI']:
=======
            # Other labels
            for considered_label in label_names:
                if considered_label == 'SPEECH':
                    continue
>>>>>>> 6d32dd23
                res, metric_dict = self.find_best_threshold(label_names, considered_label, validation_data, n_jobs, precision)
                result[considered_label] = res
                aggregated_metric += res['value']

<<<<<<< HEAD
            aggregated_metric /= len(['KCHI', 'CHI', 'SPEECH', 'MAL', 'FEM'])#avg
=======
            aggregated_metric /= len(label_names)
>>>>>>> 6d32dd23
            result['value'] = aggregated_metric
            result['metric-names'] = [k for k in metric_dict.keys()]

            return result

    def validate(self, protocol: str,
                       subset: str = 'development',
                       every: int = 1,
                       start: Union[int, Literal['last']] = 1,
                       end: Union[int, Literal['last']] = 100,
                       chronological: bool = False,
                       device: Optional[torch.device] = None,
                       batch_size: int = 32,
                       n_jobs: int = 1,
                       precision: int = None,
                       **kwargs):

        # use last available epoch as starting point
        if start == 'last':
            start = self.get_number_of_epochs() - 1

        # use last available epoch as end point
        if end == 'last':
            end = self.get_number_of_epochs() - 1

        criterion = self.validation_criterion(protocol, precision,
                                              **kwargs)

        validate_dir = Path(self.VALIDATE_DIR.format(
            train_dir=self.train_dir_,
            _criterion=f'_{criterion}' if criterion is not None else '',
            protocol=protocol, subset=subset))

        params_yml = validate_dir / 'params.yml'

        validate_dir.mkdir(parents=True, exist_ok=True)
        writer = SummaryWriter(log_dir=str(validate_dir),
                               purge_step=start)

        self.validate_dir_ = validate_dir

        validation_data = self.validate_init(protocol, subset=subset)

        if n_jobs > 1:
            self.pool_ = multiprocessing.Pool(n_jobs)

        progress_bar = tqdm(unit='iteration')

        for i, epoch in enumerate(
            self.validate_iter(start=start, end=end, step=every,
                               chronological=chronological)):

            # {'metric': 'detection_error_rate',
            #  'minimize': True,
            #  'value': 0.9,
            #  'pipeline': ...}
            details = self.validate_epoch(epoch,
                                          validation_data,
                                          protocol=protocol,
                                          subset=subset,
                                          device=device,
                                          batch_size=batch_size,
                                          n_jobs=n_jobs,
                                          precision=precision,
                                          **kwargs)

            # initialize
            if i == 0:
                # what is the name of the metric?
                metric = details['metric']
                # should the metric be minimized?
                minimize = details['minimize']
                # epoch -> value dictionary
                values = SortedDict()

                # load best epoch and value from past executions
                if params_yml.exists():
                    with open(params_yml, 'r') as fp:
                        params = yaml.load(fp, Loader=yaml.SafeLoader)
                    best_epoch = params['epoch']
                    best_value = params[metric]
                    values[best_epoch] = best_value

            # metric value for current epoch
            values[epoch] = details['value']

            # send value to tensorboard
            # per label
            for m_name in details['metric-names']:
                metric_dict = {}
                for label in details['labels']:
                    m_value = details[label][m_name]
                    metric_dict[label] = m_value
                metric_dict['avg'] = np.mean([v for v in metric_dict.values()])
                writer.add_scalars(f'validate/{protocol}.{subset}/{m_name}',
                                metric_dict,
                                global_step=epoch)
                

            # keep track of best value so far
            if minimize:
                best_epoch = values.iloc[np.argmin(values.values())]
                best_value = values[best_epoch]

            else:
                best_epoch = values.iloc[np.argmax(values.values())]
                best_value = values[best_epoch]

            # if current epoch leads to the best metric so far
            # store both epoch number and best pipeline parameter to disk
            if best_epoch == epoch:

                best = {
                    metric: best_value,
                    'epoch': epoch,
                    'labels_spec': self.task_.labels_spec
                }
                for label in self.task_.label_names:
                    if label in details:
                        best[label] = {}
                        pipeline = details[label]['pipeline']
                        best[label]['params'] = pipeline.parameters(instantiated=True)
                        submetric = details[label]['metric']
                        best[label][submetric] = details[label]['value']

                with open(params_yml, mode='w') as fp:
                    fp.write(yaml.dump(best, default_flow_style=False))

                # create/update zip file for later upload to torch.hub
                hub_zip = create_zip(validate_dir)

            # progress bar
            desc = (f'{metric} | '
                    f'Epoch #{best_epoch} = {100 * best_value:g}% (best) | '
                    f'Epoch #{epoch} = {100 * details["value"]:g}%')
            progress_bar.set_description(desc=desc)
            progress_bar.update(1)

    # TODO: add support for torch.hub models directly in docopt
    @staticmethod
    def apply_pretrained(validate_dir: Path,
                         protocol_name: str,
                         subset: Optional[str] = "test",
                         duration: Optional[float] = None,
                         step: float = 0.25,
                         device: Optional[torch.device] = None,
                         batch_size: int = 32,
                         pretrained: Optional[str] = None,
                         Pipeline: type = None,
                         **kwargs):
        """Apply pre-trained model

        Parameters
        ----------
        validate_dir : Path
        protocol_name : `str`
        subset : 'train' | 'development' | 'test', optional
            Defaults to 'test'.
        duration : `float`, optional
        step : `float`, optional
        device : `torch.device`, optional
        batch_size : `int`, optional
        pretrained : `str`, optional
        Pipeline : `type`
        """

        if pretrained is None:
            pretrained = Pretrained(validate_dir=validate_dir,
                                    duration=duration,
                                    step=step,
                                    batch_size=batch_size,
                                    device=device)
            output_dir = validate_dir / 'apply' / f'{pretrained.epoch_:04d}'
        else:

            if pretrained in torch.hub.list('pyannote/pyannote-audio'):
                output_dir = validate_dir / pretrained
            else:
                output_dir = validate_dir

            pretrained = Wrapper(pretrained,
                                 duration=duration,
                                 step=step,
                                 batch_size=batch_size,
                                 device=device)
        params = {}

        try:
            params['classes'] = pretrained.classes
        except AttributeError as e:
            pass
        try:
            params['dimension'] = pretrained.dimension
        except AttributeError as e:
            pass

        # create metadata file at root that contains
        # sliding window and dimension information
        precomputed = Precomputed(
            root_dir=output_dir,
            sliding_window=pretrained.sliding_window,
            **params)

        # file generator
        preprocessors = getattr(pretrained, "preprocessors_", dict())
        if "audio" not in preprocessors:
            preprocessors["audio"] = FileFinder()
        if 'duration' not in preprocessors:
            preprocessors['duration'] = get_audio_duration
        protocol = get_protocol(protocol_name,
                                progress=True,
                                preprocessors=preprocessors)

        for current_file in getattr(protocol, subset)():
            fX = pretrained(current_file)
            precomputed.dump(current_file, fX)

        # do not proceed with the full pipeline
        # when there is no such thing for current task
        if Pipeline is None:
            return

        # Dirty hack to check if the validation optimized fscore or detection error rate
        # In which case, we'll use the same metric
        fscore = 'detection_fscore' in str(pretrained.validate_dir).split('/')[-2]
<<<<<<< HEAD
        label_names = precomputed.classes_
        label_names.clear()
        label_names += ['SPEECH', 'MAL', 'FEM', 'ACHI', 'KCHI', 'CHI']
        speech_pipeline = None
        achi_pipeline = None
=======
        label_names = precomputed.classes_.copy()
        del label_names[label_names.index('SPEECH')]
        label_names.insert(0, 'SPEECH')
        speech_pipeline = None
>>>>>>> 6d32dd23
        for label in label_names:

            # Initialization of the pipeline associated to this label
            pipeline = Pipeline(scores=output_dir,
                                label_list=precomputed.classes_,
                                considered_label=label,
                                fscore=fscore)

            pipeline.instantiate(getattr(pretrained, "{}_pipeline_params_".format(label)))
            if label == 'SPEECH':
                speech_pipeline = pipeline
<<<<<<< HEAD
            if label == 'ACHI':
                achi_pipeline = pipeline
=======
>>>>>>> 6d32dd23

            # Decides which type of label we're currently handling
            # so that we know how to derive the reference
            if label in pretrained.labels_spec_["regular"]:
                derivation_type = "regular"
            elif label in pretrained.labels_spec_["union"]:
                derivation_type = "union"
            elif label in pretrained.labels_spec_["intersection"]:
                derivation_type = "intersection"
            else:
                raise ValueError("%s not found in training labels : %s"
                                 % (label, pretrained.label_spec_))

            # Load pipeline metric (when available)
            try:
                metric = pipeline.get_metric()
            except NotImplementedError as e:
                metric = None

            der_metric = DetectionErrorRate(collar=0.0,
                                            skip_overlap=False,
                                            parallel=True)

            # Apply pipeline and dump output to RTTM files
            output_rttm = output_dir / f'{protocol_name}.{subset}.{label}.rttm'
            with open(output_rttm, 'w') as fp:
                for current_file in getattr(protocol, subset)():
                    # mask file by speech hypothesis
<<<<<<< HEAD
                    if label in ['MAL', 'FEM', 'ACHI']:
                        mask_hypothesis = speech_pipeline(current_file)
                        hypothesis = pipeline(current_file, mask_hypothesis)
                    elif label in ['KCHI', 'CHI']:
                        mask_hypothesis1 = speech_pipeline(current_file)
                        mask_hypothesis2 = achi_pipeline(current_file)
                        hypothesis = pipeline(current_file, mask_hypothesis1, mask_hypothesis2)
                    else:
                        hypothesis = pipeline(current_file)
=======
                    speech_hypothesis = None
                    if label != 'SPEECH':
                        speech_hypothesis = speech_pipeline(current_file)

                    hypothesis = pipeline(current_file, speech_hypothesis)
>>>>>>> 6d32dd23
                    pipeline.write_rttm(fp, hypothesis)

                    # compute evaluation metric (when possible)
                    if 'annotation' not in current_file:
                        metric = None

                    # compute evaluation metric (when available)
                    if metric is None:
                        continue

                    reference = current_file['annotation']
                    if derivation_type == "regular":
                        reference = reference.subset([label])
                    else:
                        reference = MultilabelTask.derives_label(reference,
                                                                 derivation_type=derivation_type,
                                                                 meta_label=label,
                                                                 regular_labels=pretrained.
                                                                 labels_spec_[derivation_type][label])
                    uem = get_annotated(current_file)
                    _ = metric(reference, hypothesis, uem=uem)
                    _ = der_metric(reference, hypothesis, uem=uem)

            # we continue looping through classes, even though metric is not define
            if metric is None:
                continue

            output_eval = output_dir / f'{protocol_name}.{subset}.{label}.eval'
            with open(output_eval, 'w') as fp:
                fp.write(str(metric))
                fp.write("\n\n\n")
                fp.write(str(der_metric))<|MERGE_RESOLUTION|>--- conflicted
+++ resolved
@@ -308,7 +308,6 @@
                               current_file['scores'].sliding_window.step,
                               speech_hypothesis)
 
-<<<<<<< HEAD
             # MAL, FEM, ACHI
             for considered_label in ['MAL', 'FEM', 'ACHI']:
                 res, metric_dict = self.find_best_threshold(label_names, considered_label, validation_data, n_jobs, precision)
@@ -325,21 +324,12 @@
             
             # KCHI, CHI
             for considered_label in ['KCHI', 'CHI']:
-=======
-            # Other labels
-            for considered_label in label_names:
-                if considered_label == 'SPEECH':
-                    continue
->>>>>>> 6d32dd23
+
                 res, metric_dict = self.find_best_threshold(label_names, considered_label, validation_data, n_jobs, precision)
                 result[considered_label] = res
                 aggregated_metric += res['value']
 
-<<<<<<< HEAD
             aggregated_metric /= len(['KCHI', 'CHI', 'SPEECH', 'MAL', 'FEM'])#avg
-=======
-            aggregated_metric /= len(label_names)
->>>>>>> 6d32dd23
             result['value'] = aggregated_metric
             result['metric-names'] = [k for k in metric_dict.keys()]
 
@@ -565,18 +555,11 @@
         # Dirty hack to check if the validation optimized fscore or detection error rate
         # In which case, we'll use the same metric
         fscore = 'detection_fscore' in str(pretrained.validate_dir).split('/')[-2]
-<<<<<<< HEAD
         label_names = precomputed.classes_
         label_names.clear()
         label_names += ['SPEECH', 'MAL', 'FEM', 'ACHI', 'KCHI', 'CHI']
         speech_pipeline = None
         achi_pipeline = None
-=======
-        label_names = precomputed.classes_.copy()
-        del label_names[label_names.index('SPEECH')]
-        label_names.insert(0, 'SPEECH')
-        speech_pipeline = None
->>>>>>> 6d32dd23
         for label in label_names:
 
             # Initialization of the pipeline associated to this label
@@ -588,11 +571,8 @@
             pipeline.instantiate(getattr(pretrained, "{}_pipeline_params_".format(label)))
             if label == 'SPEECH':
                 speech_pipeline = pipeline
-<<<<<<< HEAD
             if label == 'ACHI':
                 achi_pipeline = pipeline
-=======
->>>>>>> 6d32dd23
 
             # Decides which type of label we're currently handling
             # so that we know how to derive the reference
@@ -621,7 +601,7 @@
             with open(output_rttm, 'w') as fp:
                 for current_file in getattr(protocol, subset)():
                     # mask file by speech hypothesis
-<<<<<<< HEAD
+
                     if label in ['MAL', 'FEM', 'ACHI']:
                         mask_hypothesis = speech_pipeline(current_file)
                         hypothesis = pipeline(current_file, mask_hypothesis)
@@ -631,13 +611,7 @@
                         hypothesis = pipeline(current_file, mask_hypothesis1, mask_hypothesis2)
                     else:
                         hypothesis = pipeline(current_file)
-=======
-                    speech_hypothesis = None
-                    if label != 'SPEECH':
-                        speech_hypothesis = speech_pipeline(current_file)
-
-                    hypothesis = pipeline(current_file, speech_hypothesis)
->>>>>>> 6d32dd23
+
                     pipeline.write_rttm(fp, hypothesis)
 
                     # compute evaluation metric (when possible)
